--- conflicted
+++ resolved
@@ -106,14 +106,11 @@
         <attr name="invalidValue" format="integer"/>
         <attr name="onValue" format="integer"/>
         <attr name="offValue" format="integer"/>
-<<<<<<< HEAD
-=======
         <!-- Whether the given HvacView can be toggled off. This attribute can be useful when a
              group of HvacToggleButtons should be used in a radio button like manner (i.e. only one
              can be selected at a time, an option MUST be selected).
                Defaults to false. -->
         <attr name="preventToggleOff" format="boolean" />
->>>>>>> 5c27780a
     </declare-styleable>
 
     <declare-styleable name="carVolumeItems"/>
